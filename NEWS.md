--- conflicted
+++ resolved
@@ -1,8 +1,4 @@
-<<<<<<< HEAD
-# globaltrends 0.0.12.9000
-=======
-# globaltrends v.0.0.13
->>>>>>> ec338cf7
+# globaltrends 0.0.13
 
 * Set minimum dependency of `stats` and `utils` to version `3.5.0` in line with minimum `R` dependency
 
@@ -36,11 +32,7 @@
 
 * Dropped dependency on `WDI` package, references to `WDI::WDI_data` were replaced by data objects `countries` and `countries_wdi`
 
-<<<<<<< HEAD
 # globaltrends 0.0.12
-=======
-# globaltrends v.0.0.12
->>>>>>> ec338cf7
 
 * Stop direct exports from functions to .GlobalEnv
 
@@ -48,11 +40,7 @@
 
 * Add handle for Namibia ISO code
 
-<<<<<<< HEAD
 # globaltrends 0.0.11
-=======
-# globaltrends v.0.0.11
->>>>>>> ec338cf7
 
 * Add function plot_map()
 
@@ -64,21 +52,13 @@
 
 * Change indication and handling of synonyms (synonyms are now ignored in `export_score` and `export_voi`)
 
-<<<<<<< HEAD
 # globaltrends 0.0.9
-=======
-# globaltrends v.0.0.9
->>>>>>> ec338cf7
 
 * Fasten computation of search scores for data with synonyms
 
 * Fix bugs for control keywords that have a mean of 0 for their search volume time series
 
-<<<<<<< HEAD
 # globaltrends 0.0.8
-=======
-# globaltrends v.0.0.8
->>>>>>> ec338cf7
 
 * Adapt `export_xxx` for `vector` and `list` inputs
 
@@ -91,21 +71,13 @@
 	* `plot_xxx_bar`
 	* `plot_xxx_ts`
 
-<<<<<<< HEAD
 # globaltrends 0.0.7
-=======
-# globaltrends v.0.0.7
->>>>>>> ec338cf7
 
 * Change waiting times for errors
 	* Status Code != 200/Limit exceeded -> 60 seconds wait
 	* Status Code == 500 -> 1 second wait
 
-<<<<<<< HEAD
 # globaltrends 0.0.6
-=======
-# globaltrends v.0.0.6
->>>>>>> ec338cf7
 
 * To distinguish them from the actual database tables, names of the example data
   object were adapted. Documentation is still available for the respective database
@@ -119,11 +91,7 @@
 
 * Waiting period between downloads reduced from 20-30 seconds to 5-10 seconds
 
-<<<<<<< HEAD
 # globaltrends 0.0.5
-=======
-# globaltrends v.0.0.5
->>>>>>> ec338cf7
 
 * Added classes for output from `export_xxx`
 	* `export_score` -> class("exp_score")
